use std::path::PathBuf;

use alloy_primitives::U256;
use alloy_provider::Provider;
use alloy_rpc_types::BlockTransactions;
use cast::{decode::decode_console_logs, revm::primitives::EnvWithHandlerCfg};
use clap::Parser;
use eyre::{Result, WrapErr};
use foundry_cli::{
    init_progress,
    opts::RpcOpts,
    update_progress,
    utils::{handle_traces, TraceResult},
};
use foundry_common::{is_known_system_sender, SYSTEM_TRANSACTION_TYPE};
use foundry_compilers::EvmVersion;
use foundry_config::{find_project_root_path, Config};
use foundry_evm::{
    executors::{EvmError, TracingExecutor},
    opts::EvmOpts,
    utils::configure_tx_env,
};
use foundry_tweak::tweak_backend;

/// CLI arguments for `cast run`.
#[derive(Clone, Debug, Parser)]
pub struct RunArgs {
    /// The transaction hash.
    tx_hash: String,

    /// Opens the transaction in the debugger.
    #[arg(long, short)]
    debug: bool,

    /// Print out opcode traces.
    #[arg(long, short)]
    trace_printer: bool,

    /// Executes the transaction only with the state from the previous block.
    /// Note that this also include transactions that are used for tweaking code.
    ///
    /// May result in different results than the live execution!
    #[arg(long, short)]
    quick: bool,

    /// Prints the full address of the contract.
    #[arg(long, short)]
    verbose: bool,

    /// Label addresses in the trace.
    ///
    /// Example: 0xd8dA6BF26964aF9D7eEd9e03E53415D37aA96045:vitalik.eth
    #[arg(long, short)]
    label: Vec<String>,

    #[command(flatten)]
    rpc: RpcOpts,

    /// The EVM version to use.
    ///
    /// Overrides the version specified in the config.
    #[arg(long, short)]
    evm_version: Option<EvmVersion>,

    /// Sets the number of assumed available compute units per second for this provider
    ///
    /// default value: 330
    ///
    /// See also, https://docs.alchemy.com/reference/compute-units#what-are-cups-compute-units-per-second
    #[arg(long, alias = "cups", value_name = "CUPS")]
    pub compute_units_per_second: Option<u64>,

    /// Disables rate limiting for this node's provider.
    ///
    /// default value: false
    ///
    /// See also, https://docs.alchemy.com/reference/compute-units#what-are-cups-compute-units-per-second
    #[arg(long, value_name = "NO_RATE_LIMITS", visible_alias = "no-rpc-rate-limit")]
    pub no_rate_limit: bool,

    /// One `forge clone`d project that will be used to tweak the code of the corresponding
    /// on-chain contract.
    ///
    /// This option can be used multiple times to tweak multiple contracts.
    #[arg(long, value_name = "CLONED_PROJECT")]
    pub tweak: Vec<PathBuf>,
}

impl RunArgs {
    /// Executes the transaction by replaying it
    ///
    /// This replays the entire block the transaction was mined in unless `quick` is set to true
    ///
    /// Note: This executes the transaction(s) as is: Cheatcodes are disabled
    pub async fn run(self) -> Result<()> {
<<<<<<< HEAD
        #[allow(deprecated)]
        if self.trace_printer {
            eprintln!("WARNING: --trace-printer is deprecated and has no effect\n");
        }

        let figment = Config::figment_with_root(find_project_root_path(None).unwrap())
            .merge(self.rpc.clone());
=======
        let figment =
            Config::figment_with_root(find_project_root_path(None).unwrap()).merge(self.rpc);
>>>>>>> 30f145ff
        let evm_opts = figment.extract::<EvmOpts>()?;
        let mut config = Config::try_from(figment)?.sanitized();

        let compute_units_per_second =
            if self.no_rate_limit { Some(u64::MAX) } else { self.compute_units_per_second };

        let provider = foundry_common::provider::alloy::ProviderBuilder::new(
            &config.get_rpc_url_or_localhost_http()?,
        )
        .compute_units_per_second_opt(compute_units_per_second)
        .build()?;

        let tx_hash = self.tx_hash.parse().wrap_err("invalid tx hash")?;
        let tx = provider
            .get_transaction_by_hash(tx_hash)
            .await
            .wrap_err_with(|| format!("tx not found: {:?}", tx_hash))?;

        // check if the tx is a system transaction
        if is_known_system_sender(tx.from) || tx.transaction_type == Some(SYSTEM_TRANSACTION_TYPE) {
            return Err(eyre::eyre!(
                "{:?} is a system transaction.\nReplaying system transactions is currently not supported.",
                tx.hash
            ));
        }

        let tx_block_number =
            tx.block_number.ok_or_else(|| eyre::eyre!("tx may still be pending: {:?}", tx_hash))?;

        // fetch the block the transaction was mined in
        let block = provider.get_block(tx_block_number.into(), true).await?;

        // we need to fork off the parent block
        config.fork_block_number = Some(tx_block_number - 1);

        let (mut env, fork, chain) = TracingExecutor::get_fork_material(&config, evm_opts).await?;

        let mut evm_version = self.evm_version;

        env.block.number = U256::from(tx_block_number);

        if let Some(block) = &block {
            env.block.timestamp = U256::from(block.header.timestamp);
            env.block.coinbase = block.header.miner;
            env.block.difficulty = block.header.difficulty;
            env.block.prevrandao = Some(block.header.mix_hash.unwrap_or_default());
            env.block.basefee = U256::from(block.header.base_fee_per_gas.unwrap_or_default());
            env.block.gas_limit = U256::from(block.header.gas_limit);

            // TODO: we need a smarter way to map the block to the corresponding evm_version for
            // commonly used chains
            if evm_version.is_none() {
                // if the block has the excess_blob_gas field, we assume it's a Cancun block
                if block.header.excess_blob_gas.is_some() {
                    evm_version = Some(EvmVersion::Cancun);
                }
            }
        }

        let mut executor = TracingExecutor::new(env.clone(), fork, evm_version, self.debug);
        if !self.tweak.is_empty() {
            // If user specified tweak projects, we need to tweak the code of the contracts
            let mut cloned_projects: Vec<foundry_tweak::ClonedProject> = vec![];
            for path in self.tweak.iter() {
                let path = dunce::canonicalize(path)
                    .map_err(|e| eyre::eyre!("failed to load tweak project: {:?}", e))?;
                let project =
                    foundry_tweak::ClonedProject::load_with_root(&path).wrap_err_with(|| {
                        format!("failed to load tweak project from path: {:?}", &path)
                    })?;
                cloned_projects.push(project);
            }
            let tweak_map =
                foundry_tweak::build_tweak_data(&cloned_projects, &self.rpc, self.quick).await?;
            tweak_backend(&mut executor.backend, &tweak_map)?;
        }
        println!("Executing transaction: {:?}", tx.hash);

        let mut env =
            EnvWithHandlerCfg::new_with_spec_id(Box::new(env.clone()), executor.spec_id());

        // Set the state to the moment right before the transaction
        if !self.quick {
            println!("Executing previous transactions from the block.");

            if let Some(block) = block {
                let BlockTransactions::Full(txs) = block.transactions else {
                    return Err(eyre::eyre!("Could not get block txs"))
                };

                let txs = txs.into_iter().take_while(|tx| tx.hash != tx_hash).collect::<Vec<_>>();
                let pb = init_progress!(txs, "tx");
                pb.set_position(0);

                for (index, tx) in txs.into_iter().enumerate() {
                    // System transactions such as on L2s don't contain any pricing info so
                    // we skip them otherwise this would cause
                    // reverts
                    if is_known_system_sender(tx.from) ||
                        tx.transaction_type == Some(SYSTEM_TRANSACTION_TYPE)
                    {
                        update_progress!(pb, index);
                        continue;
                    }
                    if tx.hash == tx_hash {
                        break;
                    }

                    configure_tx_env(&mut env, &tx);

                    if let Some(to) = tx.to {
                        trace!(tx=?tx.hash,?to, "executing previous call transaction");
                        executor.commit_tx_with_env(env.clone()).wrap_err_with(|| {
                            format!(
                                "Failed to execute transaction: {:?} in block {}",
                                tx.hash, env.block.number
                            )
                        })?;
                    } else {
                        trace!(tx=?tx.hash, "executing previous create transaction");
                        if let Err(error) = executor.deploy_with_env(env.clone(), None) {
                            match error {
                                // Reverted transactions should be skipped
                                EvmError::Execution(_) => (),
                                error => {
                                    return Err(error).wrap_err_with(|| {
                                        format!(
                                            "Failed to deploy transaction: {:?} in block {}",
                                            tx.hash, env.block.number
                                        )
                                    })
                                }
                            }
                        }
                    }

                    update_progress!(pb, index);
                }
            }
        }

        // Execute our transaction
<<<<<<< HEAD
        let (result, console_logs) = {
=======
        let result = {
            executor.set_trace_printer(self.trace_printer);

>>>>>>> 30f145ff
            configure_tx_env(&mut env, &tx);

            if let Some(to) = tx.to {
                trace!(tx=?tx.hash, to=?to, "executing call transaction");
                let result = executor.commit_tx_with_env(env)?;
                let logs = decode_console_logs(&result.logs);
                (TraceResult::from(result), logs)
            } else {
                trace!(tx=?tx.hash, "executing create transaction");
                match executor.deploy_with_env(env, None) {
                    Ok(res) => {
                        let logs = decode_console_logs(&res.logs);
                        (TraceResult::from(res), logs)
                    }
                    Err(err) => {
                        let logs = match &err {
                            EvmError::Execution(e) => decode_console_logs(&e.logs),
                            _ => vec![],
                        };
                        (TraceResult::try_from(err)?, logs)
                    }
                }
            }
        };

        handle_traces(result, &config, chain, self.label, self.debug).await?;

        // print logs if any
        if !console_logs.is_empty() {
            println!("Logs:");
            for log in console_logs {
                println!("  {log}");
            }
            println!();
        }

        Ok(())
    }
}<|MERGE_RESOLUTION|>--- conflicted
+++ resolved
@@ -93,18 +93,8 @@
     ///
     /// Note: This executes the transaction(s) as is: Cheatcodes are disabled
     pub async fn run(self) -> Result<()> {
-<<<<<<< HEAD
-        #[allow(deprecated)]
-        if self.trace_printer {
-            eprintln!("WARNING: --trace-printer is deprecated and has no effect\n");
-        }
-
         let figment = Config::figment_with_root(find_project_root_path(None).unwrap())
             .merge(self.rpc.clone());
-=======
-        let figment =
-            Config::figment_with_root(find_project_root_path(None).unwrap()).merge(self.rpc);
->>>>>>> 30f145ff
         let evm_opts = figment.extract::<EvmOpts>()?;
         let mut config = Config::try_from(figment)?.sanitized();
 
@@ -247,13 +237,7 @@
         }
 
         // Execute our transaction
-<<<<<<< HEAD
         let (result, console_logs) = {
-=======
-        let result = {
-            executor.set_trace_printer(self.trace_printer);
-
->>>>>>> 30f145ff
             configure_tx_env(&mut env, &tx);
 
             if let Some(to) = tx.to {
